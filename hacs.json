--- conflicted
+++ resolved
@@ -3,9 +3,5 @@
   "content_in_root": false,
   "render_readme": true,
   "domains": ["binary_sensor", "number", "sensor", "switch"],
-<<<<<<< HEAD
-  "homeassistant": "2025.8"
-=======
   "homeassistant": "2025.8.0"
->>>>>>> 28a95efa
 }